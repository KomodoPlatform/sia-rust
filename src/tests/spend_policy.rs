#[cfg(test)]
mod test {
    use crate::types::{Address, Hash256, PublicKey, SpendPolicy, UnlockCondition, UnlockKey};
    use std::str::FromStr;

    cross_target_tests! {
        fn test_serde_spend_policy_above() {
            let j = json!(
            {
                "type": "above",
                "policy": 100
            }
            );

            let spend_policy_deser = serde_json::from_value::<SpendPolicy>(j).unwrap();
            let spend_policy = SpendPolicy::Above(100);

            assert_eq!(spend_policy, spend_policy_deser);
        }

        fn test_serde_spend_policy_after() {
            let j = json!(
            {
                "type": "after",
                "policy": 200
            }
            );

            let spend_policy_deser = serde_json::from_value::<SpendPolicy>(j).unwrap();
            let spend_policy = SpendPolicy::After(200);

            assert_eq!(spend_policy, spend_policy_deser);
        }

        fn test_serde_spend_policy_public_key() {
            let j = json!(
            {
                "type": "pk",
                "policy": "ed25519:0102030000000000000000000000000000000000000000000000000000000000"
            }
            );
            let pubkey = PublicKey::from_bytes(
                &hex::decode("0102030000000000000000000000000000000000000000000000000000000000").unwrap(),
            )
            .unwrap();
            let spend_policy_deser: SpendPolicy = serde_json::from_value::<SpendPolicy>(j).unwrap();
            let spend_policy = SpendPolicy::PublicKey(pubkey);

            assert_eq!(spend_policy, spend_policy_deser);
        }

        fn test_serde_spend_policy_hash() {
            let j = json!(
            {
                "type": "h",
                "policy": "h:0102030000000000000000000000000000000000000000000000000000000000"
            }
            );
<<<<<<< HEAD
            let hash = Hash256::try_from("h:0102030000000000000000000000000000000000000000000000000000000000").unwrap();
            let spend_policy_deser: SpendPolicy = serde_json::from_value::<SpendPolicy>(j).unwrap();
=======
            let hash = Hash256::from_str("h:0102030000000000000000000000000000000000000000000000000000000000").unwrap();
            let spend_policy_deser: SpendPolicy = serde_json::from_value::<SpendPolicy>(j).unwrap().into();
>>>>>>> f41aa3ed
            let spend_policy = SpendPolicy::Hash(hash);

            assert_eq!(spend_policy, spend_policy_deser);
        }

        fn test_serde_spend_policy_opaque() {
            let j = json!(
            {
                "type": "opaque",
                "policy": "addr:f72e84ee9e344e424a6764068ffd7fdce4b4e50609892c6801bc1ead79d3ae0d71791b277a3a"
            }
            );
            let address =
                Address::from_str("addr:f72e84ee9e344e424a6764068ffd7fdce4b4e50609892c6801bc1ead79d3ae0d71791b277a3a").unwrap();
            let spend_policy_deser: SpendPolicy = serde_json::from_value::<SpendPolicy>(j).unwrap();
            let spend_policy = SpendPolicy::Opaque(address);

            assert_eq!(spend_policy, spend_policy_deser);
        }

        fn test_serde_spend_policy_threshold() {
            let alice_pubkey = PublicKey::from_bytes(
                &hex::decode("0102030000000000000000000000000000000000000000000000000000000000").unwrap(),
            )
            .unwrap();
            let bob_pubkey = PublicKey::from_bytes(
                &hex::decode("06C87838297B7BB16AB23946C99DFDF77FF834E35DB07D71E9B1D2B01A11E96D").unwrap(),
            )
            .unwrap();

            let secret_hash = Hash256::from_str("h:0100000000000000000000000000000000000000000000000000000000000000").unwrap();
            let spend_policy = SpendPolicy::atomic_swap_success(alice_pubkey, bob_pubkey, 77777777, secret_hash);

            let j = json!(
                {
                    "type": "thresh",
                    "policy": {
                        "n": 1,
                        "of": [
                            {
                                "type": "thresh",
                                "policy": {
                                    "n": 2,
                                    "of": [
                                        {
                                            "type": "pk",
                                            "policy": "ed25519:0102030000000000000000000000000000000000000000000000000000000000"
                                        },
                                        {
                                            "type": "h",
                                            "policy": "h:0100000000000000000000000000000000000000000000000000000000000000"
                                        }
                                    ]
                                }
                            },
                            {
                                "type": "opaque",
                                "policy": "addr:f72e84ee9e344e424a6764068ffd7fdce4b4e50609892c6801bc1ead79d3ae0d71791b277a3a"
                            }
                        ]
                    }
                }
            );

            let spend_policy_deser: SpendPolicy = serde_json::from_value::<SpendPolicy>(j).unwrap();

            assert_eq!(spend_policy, spend_policy_deser);
        }

        fn test_serde_spend_policy_unlock_conditions_standard() {
            let j = json!(
                {
                    "type": "uc",
                    "policy": {
                        "timelock": 0,
                        "publicKeys": [
                            "ed25519:0102030000000000000000000000000000000000000000000000000000000000"
                        ],
                        "signaturesRequired": 1
                    }
                }
            );

            let public_key = PublicKey::from_bytes(
                &hex::decode("0102030000000000000000000000000000000000000000000000000000000000").unwrap(),
            )
            .unwrap();

            let uc = UnlockCondition {
                unlock_keys: vec![UnlockKey::Ed25519(public_key)],
                timelock: 0,
                signatures_required: 1,
            };

            let spend_policy_deser: SpendPolicy = serde_json::from_value::<SpendPolicy>(j).unwrap();
            let spend_policy = SpendPolicy::UnlockConditions(uc);

            assert_eq!(spend_policy, spend_policy_deser);
        }
    }
}<|MERGE_RESOLUTION|>--- conflicted
+++ resolved
@@ -56,13 +56,8 @@
                 "policy": "h:0102030000000000000000000000000000000000000000000000000000000000"
             }
             );
-<<<<<<< HEAD
-            let hash = Hash256::try_from("h:0102030000000000000000000000000000000000000000000000000000000000").unwrap();
+            let hash = Hash256::from_str("h:0102030000000000000000000000000000000000000000000000000000000000").unwrap();
             let spend_policy_deser: SpendPolicy = serde_json::from_value::<SpendPolicy>(j).unwrap();
-=======
-            let hash = Hash256::from_str("h:0102030000000000000000000000000000000000000000000000000000000000").unwrap();
-            let spend_policy_deser: SpendPolicy = serde_json::from_value::<SpendPolicy>(j).unwrap().into();
->>>>>>> f41aa3ed
             let spend_policy = SpendPolicy::Hash(hash);
 
             assert_eq!(spend_policy, spend_policy_deser);
